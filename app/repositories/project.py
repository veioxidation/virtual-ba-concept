from __future__ import annotations
from sqlalchemy.ext.asyncio import AsyncSession
from sqlalchemy import select, update, delete
from sqlalchemy.orm import selectinload
from app.models.project import Project

class ProjectRepository:
    def __init__(self, session: AsyncSession):
        self.session = session


    async def list(
        self,
        process_id: int,
        offset: int = 0,
        limit: int = 50,
        *,
        include_reports: bool = False,
<<<<<<< HEAD
        include_metrics: bool = False,
=======
>>>>>>> a8797a5a
    ) -> list[Project]:
        stmt = (
            select(Project)
            .where(Project.process_id == process_id)
            .offset(offset)
            .limit(limit)
        )
        if include_reports:
            stmt = stmt.options(selectinload(Project.reports))
<<<<<<< HEAD
        if include_metrics:
            stmt = stmt.options(selectinload(Project.metrics))
=======
>>>>>>> a8797a5a
        res = await self.session.execute(stmt)
        return list(res.scalars().unique().all())


    async def get(
        self,
        project_id: int,
        *,
        include_reports: bool = False,
<<<<<<< HEAD
        include_metrics: bool = False,
=======
>>>>>>> a8797a5a
    ) -> Project | None:
        stmt = select(Project).where(Project.id == project_id)
        if include_reports:
            stmt = stmt.options(selectinload(Project.reports))
<<<<<<< HEAD
        if include_metrics:
            stmt = stmt.options(selectinload(Project.metrics))
=======
>>>>>>> a8797a5a
        res = await self.session.execute(stmt)
        return res.scalar_one_or_none()


    async def create(
        self, name: str, description: str | None, process_id: int
    ) -> Project:
        obj = Project(name=name, description=description, process_id=process_id)
        self.session.add(obj)
        await self.session.flush()
        return obj


    async def update(
        self, project_id: int, *, name: str | None, description: str | None
    ) -> Project | None:
        stmt = (
            update(Project)
            .where(Project.id == project_id)
            .values(
                **{
                    k: v
                    for k, v in {"name": name, "description": description}.items()
                    if v is not None
                }
            )
            .returning(Project)
        )
        res = await self.session.execute(stmt)
        return res.scalar_one_or_none()


    async def delete(self, project_id: int) -> None:
        await self.session.execute(delete(Project).where(Project.id == project_id))<|MERGE_RESOLUTION|>--- conflicted
+++ resolved
@@ -16,10 +16,6 @@
         limit: int = 50,
         *,
         include_reports: bool = False,
-<<<<<<< HEAD
-        include_metrics: bool = False,
-=======
->>>>>>> a8797a5a
     ) -> list[Project]:
         stmt = (
             select(Project)
@@ -29,11 +25,6 @@
         )
         if include_reports:
             stmt = stmt.options(selectinload(Project.reports))
-<<<<<<< HEAD
-        if include_metrics:
-            stmt = stmt.options(selectinload(Project.metrics))
-=======
->>>>>>> a8797a5a
         res = await self.session.execute(stmt)
         return list(res.scalars().unique().all())
 
@@ -43,19 +34,10 @@
         project_id: int,
         *,
         include_reports: bool = False,
-<<<<<<< HEAD
-        include_metrics: bool = False,
-=======
->>>>>>> a8797a5a
     ) -> Project | None:
         stmt = select(Project).where(Project.id == project_id)
         if include_reports:
             stmt = stmt.options(selectinload(Project.reports))
-<<<<<<< HEAD
-        if include_metrics:
-            stmt = stmt.options(selectinload(Project.metrics))
-=======
->>>>>>> a8797a5a
         res = await self.session.execute(stmt)
         return res.scalar_one_or_none()
 
