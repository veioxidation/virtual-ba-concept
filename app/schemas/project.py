--- conflicted
+++ resolved
@@ -1,10 +1,6 @@
 from __future__ import annotations
 from app.schemas.common import ORMModel
 from app.schemas.report import ReportOut
-<<<<<<< HEAD
-from app.schemas.metric import MetricValueOut
-=======
->>>>>>> a8797a5a
 from pydantic import Field
 
 
@@ -26,9 +22,4 @@
 
 
 class ProjectDetail(ProjectOut):
-<<<<<<< HEAD
-    reports: list[ReportOut] = Field(default_factory=list)
-    metrics: list[MetricValueOut] = Field(default_factory=list)
-=======
-    reports: list[ReportOut] = Field(default_factory=list)
->>>>>>> a8797a5a
+    reports: list[ReportOut] = Field(default_factory=list)