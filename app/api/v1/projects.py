--- conflicted
+++ resolved
@@ -4,19 +4,17 @@
 from sqlalchemy.ext.asyncio import AsyncSession
 
 from app.api.deps import get_db
-from app.schemas.metric import MetricValueOut
+from app.services.project_service import ProjectService
 from app.schemas.project import (
     ProjectCreate,
+    ProjectUpdate,
+    ProjectOut,
     ProjectDetail,
     ProjectOut,
     ProjectUpdate,
 )
 from app.schemas.report import ReportCreate, ReportOut
-<<<<<<< HEAD
 from app.services.project_service import ProjectService
-=======
-
->>>>>>> e9612840
 
 router = APIRouter(prefix="/processes/{process_id}/projects", tags=["projects"])
 
@@ -27,6 +25,7 @@
     offset: int = Query(0, ge=0),
     limit: int = Query(50, ge=1, le=200),
     include_reports: bool = False,
+    include_metrics: bool = False,
     session: AsyncSession = Depends(get_db),
 ):
     svc = ProjectService(session)
@@ -35,8 +34,9 @@
         offset=offset,
         limit=limit,
         include_reports=include_reports,
+        include_metrics=include_metrics,
     )
-    if include_reports:
+    if include_reports or include_metrics:
         return [ProjectDetail.model_validate(p) for p in projects]
     return [ProjectOut.model_validate(p) for p in projects]
 
@@ -60,13 +60,16 @@
     process_id: int,
     project_id: int,
     include_reports: bool = False,
+    include_metrics: bool = False,
     session: AsyncSession = Depends(get_db),
 ):
     svc = ProjectService(session)
-    obj = await svc.get(project_id, include_reports=include_reports)
+    obj = await svc.get(
+        project_id, include_reports=include_reports, include_metrics=include_metrics
+    )
     if not obj or obj.process_id != process_id:
         raise HTTPException(404, "Project not found")
-    if include_reports:
+    if include_reports or include_metrics:
         return ProjectDetail.model_validate(obj)
     return ProjectOut.model_validate(obj)
 
@@ -97,7 +100,9 @@
     await svc.delete(project_id)
 
 
-@router.post("/{project_id}/reports", response_model=ReportOut, status_code=201)
+@router.post(
+    "/{project_id}/reports", response_model=ReportOut, status_code=201
+)
 async def add_report(
     process_id: int,
     project_id: int,
@@ -108,7 +113,9 @@
     project = await svc.get(project_id)
     if not project or project.process_id != process_id:
         raise HTTPException(404, "Project not found")
-    return await svc.add_report(project_id, title=data.title, sections=data.sections)
+    return await svc.add_report(
+        project_id, title=data.title, sections=data.sections
+    )
 
 
 @router.get("/{project_id}/reports", response_model=list[ReportOut])
@@ -125,3 +132,17 @@
         raise HTTPException(404, "Project not found")
     return await svc.list_reports(project_id, offset=offset, limit=limit)
 
+
+@router.get("/{project_id}/metrics", response_model=list[MetricValueOut])
+async def list_metrics(
+    process_id: int,
+    project_id: int,
+    offset: int = Query(0, ge=0),
+    limit: int = Query(50, ge=1, le=200),
+    session: AsyncSession = Depends(get_db),
+):
+    svc = ProjectService(session)
+    project = await svc.get(project_id)
+    if not project or project.process_id != process_id:
+        raise HTTPException(404, "Project not found")
+    return await svc.list_metrics(project_id, offset=offset, limit=limit)